--- conflicted
+++ resolved
@@ -25,13 +25,9 @@
     , m_dimensions(structure.dimensions())
     , m_factor(structure.factor())
     , m_is3d(structure.is3d())
-<<<<<<< HEAD
     , m_tubular(structure.tubular())
-=======
-    , m_tubular(structure.factor())
     , m_sparseDepthBegin(
             structure.dynamicChunks() ? structure.sparseDepthBegin() : 0)
->>>>>>> 68ebe6cf
     , m_index(0)
     , m_chunkId(structure.nominalChunkIndex())
     , m_tick(0)
